#!/bin/bash

# Create a script file in your home directory
cat > ~/monitor_and_run.sh << 'EOF'
#!/bin/bash

PID_TO_MONITOR=67591
<<<<<<< HEAD
COMMAND="python sinogram3/main.py --data_dir /mnt/d/fyq/sinogram/2e9div_smooth --mode train --batch_size 32 --num_epochs 20 --models_dir checkpoints --attention 1 --lr 7e-6 --light 1 --log_dir ~/sinogram3/log"
=======
COMMAND="python sinogram3/main.py --data_dir /mnt/d/fyq/sinogram/2e9div_smooth --mode train --batch_size 32 --num_epochs 20 --models_dir checkpoints --attention 1 --lr 5e-6 --light 1 --log_dir ~/sinogram3/log"
>>>>>>> e5c8c878

echo "Starting monitor for process $PID_TO_MONITOR"
echo "Will run: $COMMAND"

# Monitor the process using ps which doesn't require root
while ps -p $PID_TO_MONITOR > /dev/null 2>&1; do
    echo "Process $PID_TO_MONITOR is still running. Checking again in 60 seconds..."
    sleep 60
done

echo "Process $PID_TO_MONITOR has terminated. Starting the command..."

# Log date and time to user's directory
echo "Command started at $(date)" >> ~/command_log.txt

# Run the command in background with output logged to user's home directory
cd $(dirname $(readlink -f $0))  # Change to the script's directory
nohup $COMMAND > ~/command_output.log 2>&1 &

# Get the PID of the new process
NEW_PID=$!
echo "Command started with PID: $NEW_PID"
echo "Command running with PID: $NEW_PID" >> ~/command_log.txt
echo "Check ~/command_output.log for program output"
EOF

# Make it executable
chmod +x ~/monitor_and_run.sh

# Start the monitoring script in the background (no root needed)
nohup ~/monitor_and_run.sh > ~/monitor.log 2>&1 &

echo "Monitoring script started in background. Check ~/monitor.log for status."
echo "You can use 'ps aux | grep monitor_and_run.sh' to verify it's running."<|MERGE_RESOLUTION|>--- conflicted
+++ resolved
@@ -5,12 +5,7 @@
 #!/bin/bash
 
 PID_TO_MONITOR=67591
-<<<<<<< HEAD
 COMMAND="python sinogram3/main.py --data_dir /mnt/d/fyq/sinogram/2e9div_smooth --mode train --batch_size 32 --num_epochs 20 --models_dir checkpoints --attention 1 --lr 7e-6 --light 1 --log_dir ~/sinogram3/log"
-=======
-COMMAND="python sinogram3/main.py --data_dir /mnt/d/fyq/sinogram/2e9div_smooth --mode train --batch_size 32 --num_epochs 20 --models_dir checkpoints --attention 1 --lr 5e-6 --light 1 --log_dir ~/sinogram3/log"
->>>>>>> e5c8c878
-
 echo "Starting monitor for process $PID_TO_MONITOR"
 echo "Will run: $COMMAND"
 
