--- conflicted
+++ resolved
@@ -36,14 +36,9 @@
         
         for i, j in tqdm(self.pairs):
             # Define file paths
-<<<<<<< HEAD
             incomplete_path = os.path.join(self.data_dir, f"incomplete_{i}_{j}.npy") #reconstructed_index0_num2000000000_1
             incomplete_path = os.path.join(self.data_dir, f"reconstructed_index{i-1}_num2000000000_{j}.npy") #reconstructed_index0_num2000000000_1
             complete_path = os.path.join(self.data_dir, f"complete_{i}_{j}.npy")
-=======
-            incomplete_path = os.path.join(self.incomplete_data_dir, f"incomplete_{i}_{j}.npy")
-            complete_path = os.path.join(self.complete_data_dir, f"complete_{i}_{j}.npy")
->>>>>>> 0f2cf2c0
             
             # Load data as float16 to save memory during preloading
             self.incomplete_data[(i, j)] = np.load(incomplete_path).astype(np.float16)
